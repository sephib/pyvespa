--- conflicted
+++ resolved
@@ -1,23 +1,12 @@
 import unittest
 import os
 import shutil
-<<<<<<< HEAD
-=======
-
->>>>>>> 1684064f
 from vespa.package import (
     Document,
     Field,
     Schema,
     FieldSet,
-<<<<<<< HEAD
-    QueryTypeField,
-    Function,
     SecondPhaseRanking,
-    OnnxModel,
-=======
-    SecondPhaseRanking,
->>>>>>> 1684064f
     RankProfile,
     ApplicationPackage,
     VespaCloud,
@@ -167,100 +156,10 @@
                 indexing=["index", "summary"],
                 index="enable-bm25",
             ),
-<<<<<<< HEAD
-            Field(
-                name="doc_token_ids",
-                type="tensor<float>(d0[96])",
-                indexing=["attribute", "summary"],
-            ),
-=======
->>>>>>> 1684064f
         )
         self.app_package.schema.add_field_set(
             FieldSet(name="default", fields=["title"])
         )
-<<<<<<< HEAD
-        self.app_package.query_profile_type.add_fields(
-            QueryTypeField(
-                name="ranking.features.query(query_token_ids)",
-                type="tensor<float>(d0[32])",
-            )
-        )
-        self.app_package.schema.add_model(
-            OnnxModel(
-                model_name="bert_tiny",
-                model_file_path=os.path.join(
-                    os.getenv("RESOURCES_DIR"), "bert_tiny.onnx"
-                ),
-                inputs={
-                    "input_ids": "input_ids",
-                    "token_type_ids": "token_type_ids",
-                    "attention_mask": "attention_mask",
-                },
-                outputs={"logits": "logits"},
-            )
-        )
-        self.app_package.schema.add_rank_profile(
-            RankProfile(
-                name="bert",
-                inherits="default",
-                constants={"TOKEN_NONE": 0, "TOKEN_CLS": 101, "TOKEN_SEP": 102},
-                functions=[
-                    Function(
-                        name="question_length",
-                        expression="sum(map(query(query_token_ids), f(a)(a > 0)))",
-                    ),
-                    Function(
-                        name="doc_length",
-                        expression="sum(map(attribute(doc_token_ids), f(a)(a > 0)))",
-                    ),
-                    Function(
-                        name="input_ids",
-                        expression="tensor<float>(d0[1],d1[128])(\n"
-                        "    if (d1 == 0,\n"
-                        "        TOKEN_CLS,\n"
-                        "    if (d1 < question_length + 1,\n"
-                        "        query(query_token_ids){d0:(d1-1)},\n"
-                        "    if (d1 == question_length + 1,\n"
-                        "        TOKEN_SEP,\n"
-                        "    if (d1 < question_length + doc_length + 2,\n"
-                        "        attribute(doc_token_ids){d0:(d1-question_length-2)},\n"
-                        "    if (d1 == question_length + doc_length + 2,\n"
-                        "        TOKEN_SEP,\n"
-                        "        TOKEN_NONE\n"
-                        "    ))))))",
-                    ),
-                    Function(
-                        name="attention_mask",
-                        expression="map(input_ids, f(a)(a > 0)) ",
-                    ),
-                    Function(
-                        name="token_type_ids",
-                        expression="tensor<float>(d0[1],d1[128])(\n"
-                        "    if (d1 < question_length,\n"
-                        "        0,\n"
-                        "    if (d1 < question_length + doc_length,\n"
-                        "        1,\n"
-                        "        TOKEN_NONE\n"
-                        "    )))",
-                    ),
-                    Function(
-                        name="eval",
-                        expression="tensor(x{}):{x1:onnxModel(bert_tiny).logits{d0:0,d1:0}}",
-                    ),
-                ],
-                first_phase="bm25(title)",
-                second_phase=SecondPhaseRanking(
-                    rerank_count=10, expression="sum(eval)"
-                ),
-                summary_features=[
-                    "onnxModel(bert_tiny).logits",
-                    "input_ids",
-                    "attention_mask",
-                    "token_type_ids",
-                ],
-            )
-=======
         self.app_package.schema.add_rank_profile(
             RankProfile(name="bm25", first_phase="bm25(title)")
         )
@@ -277,7 +176,6 @@
             inherits="default",
             first_phase="bm25(title)",
             second_phase=SecondPhaseRanking(rerank_count=10, expression="logit1"),
->>>>>>> 1684064f
         )
         #
         # Deploy on Vespa Cloud
@@ -290,90 +188,10 @@
         )
         self.disk_folder = os.path.join(os.getenv("WORK_DIR"), "sample_application")
         self.instance_name = "test"
-<<<<<<< HEAD
-
-    def test_deployment(self):
-
-=======
->>>>>>> 1684064f
         self.app = self.vespa_cloud.deploy(
             instance=self.instance_name, disk_folder=self.disk_folder
         )
 
-<<<<<<< HEAD
-    # def test_data_operation(self):
-    #     #
-    #     # Make sure we start with no data with id = 1
-    #     #
-    #     _ = self.app.delete_data(schema="msmarco", data_id="1")
-    #     #
-    #     # Get data that does not exist
-    #     #
-    #     self.assertEqual(self.app.get_data(schema="msmarco", data_id="1").status_code, 404)
-    #     #
-    #     # Feed a data point
-    #     #
-    #     response = self.app.feed_data_point(
-    #         schema="msmarco",
-    #         data_id="1",
-    #         fields={
-    #             "id": "1",
-    #             "title": "this is my first title",
-    #             "body": "this is my first body",
-    #         },
-    #     )
-    #     self.assertEqual(response.json()["id"], "id:msmarco:msmarco::1")
-    #     #
-    #     # Get data that exist
-    #     #
-    #     response = self.app.get_data(schema="msmarco", data_id="1")
-    #     self.assertEqual(response.status_code, 200)
-    #     self.assertDictEqual(
-    #         response.json(),
-    #         {
-    #             "fields": {
-    #                 "id": "1",
-    #                 "title": "this is my first title",
-    #                 "body": "this is my first body",
-    #             },
-    #             "id": "id:msmarco:msmarco::1",
-    #             "pathId": "/document/v1/msmarco/msmarco/docid/1",
-    #         },
-    #     )
-    #     #
-    #     # Update data
-    #     #
-    #     response = self.app.update_data(
-    #         schema="msmarco", data_id="1", fields={"title": "this is my updated title"}
-    #     )
-    #     self.assertEqual(response.json()["id"], "id:msmarco:msmarco::1")
-    #     #
-    #     # Get the updated data point
-    #     #
-    #     response = self.app.get_data(schema="msmarco", data_id="1")
-    #     self.assertEqual(response.status_code, 200)
-    #     self.assertDictEqual(
-    #         response.json(),
-    #         {
-    #             "fields": {
-    #                 "id": "1",
-    #                 "title": "this is my updated title",
-    #                 "body": "this is my first body",
-    #             },
-    #             "id": "id:msmarco:msmarco::1",
-    #             "pathId": "/document/v1/msmarco/msmarco/docid/1",
-    #         },
-    #     )
-    #     #
-    #     # Delete a data point
-    #     #
-    #     response = self.app.delete_data(schema="msmarco", data_id="1")
-    #     self.assertEqual(response.json()["id"], "id:msmarco:msmarco::1")
-    #     #
-    #     # Deleted data should be gone
-    #     #
-    #     self.assertEqual(self.app.get_data(schema="msmarco", data_id="1").status_code, 404)
-=======
     def test_data_operation(self):
         #
         # Get data that does not exist
@@ -530,7 +348,6 @@
             expected_logits[0][1],
             5,
         )
->>>>>>> 1684064f
 
     def tearDown(self) -> None:
         shutil.rmtree(self.disk_folder, ignore_errors=True)